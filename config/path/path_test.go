--- conflicted
+++ resolved
@@ -144,11 +144,7 @@
 	b.ResetTimer()
 	for i := 0; i < b.N; i++ {
 		var err error
-<<<<<<< HEAD
-		benchmarkStrScopeFQPath, err = path.MustNew("system/dev/debug").BindStr(scope.StrWebsites, scopeID).FQ()
-=======
 		benchmarkStrScopeFQPath, err = path.MustNew(p...).BindStr(scope.StrWebsites, scopeID).FQ()
->>>>>>> a65008ef
 		if err != nil {
 			b.Error(err)
 		}
@@ -158,20 +154,12 @@
 	}
 }
 
-<<<<<<< HEAD
-// BenchmarkFQ__Cached-4   	 3000000	       577 ns/op	      32 B/op	       1 allocs/op
-=======
 // BenchmarkFQ__Cached-4	 3000000	       427 ns/op	      32 B/op	       1 allocs/op
->>>>>>> a65008ef
 func BenchmarkFQ__Cached(b *testing.B) {
 	benchmarkFQ(4, b)
 }
 
-<<<<<<< HEAD
-// BenchmarkFQUnCached-4   	 2000000	       631 ns/op	      48 B/op	       2 allocs/op
-=======
 // BenchmarkFQUnCached-4	 3000000	       513 ns/op	      48 B/op	       2 allocs/op
->>>>>>> a65008ef
 func BenchmarkFQUnCached(b *testing.B) {
 	benchmarkFQ(40, b)
 }
@@ -243,7 +231,7 @@
 
 var benchmarkLevel string
 
-// BenchmarkLevel-4        	 5000000	       297 ns/op	      16 B/op	       1 allocs/op
+// BenchmarkLevel-4           	10000000	       238 ns/op	      16 B/op	       1 allocs/op => Go 1.5.2
 func BenchmarkLevel(b *testing.B) {
 	have := []string{"system", "dev", "debug"}
 	want := "system/dev/debug"
@@ -277,7 +265,7 @@
 
 var benchmarkSplit []string
 
-// BenchmarkSplit-4        	10000000	       196 ns/op	      48 B/op	       1 allocs/op
+// BenchmarkSplit-4          	 5000000	       290 ns/op	      48 B/op	       1 allocs/op => Go 1.5.2
 func BenchmarkSplit(b *testing.B) {
 	want := []string{"system", "dev", "debug"}
 	have := "system/dev/debug"
